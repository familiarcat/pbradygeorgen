import React, { useState, useRef } from 'react';
import styles from '@/styles/SalingerHeader.module.css';
import PreviewModal from './PreviewModal';
import SummaryModal from './SummaryModal';
import DownloadService from '@/utils/DownloadService';
import { DanteLogger } from '@/utils/DanteLogger';
import { HesseLogger } from '@/utils/HesseLogger';
import { useServerTheme } from './ServerThemeProvider';

interface SalingerHeaderProps {
  onDownload?: () => void;
  onViewSummary?: () => void;
  onContact?: () => void;
  onUpload?: () => void;
  onRefresh?: () => void;
  fileName?: string;
}

const SalingerHeader: React.FC<SalingerHeaderProps> = ({
  onDownload,
  onViewSummary,
  onContact,
  onUpload,
  onRefresh,
  fileName = 'resume'
}) => {
  // Loading states for different download formats
  const [isLoadingMd, setIsLoadingMd] = useState(false);
  const [isLoadingTxt, setIsLoadingTxt] = useState(false);
  const [isLoadingPdf, setIsLoadingPdf] = useState(false);

  // Resume preview states
  const [showMdPreview, setShowMdPreview] = useState(false);
  const [showTxtPreview, setShowTxtPreview] = useState(false);
  const [showPdfPreview, setShowPdfPreview] = useState(false);

  // Cover Letter states
  const [showSummaryModal, setShowSummaryModal] = useState(false);
  const [showCoverLetterPdfPreview, setShowCoverLetterPdfPreview] = useState(false);
  const [showCoverLetterMdPreview, setShowCoverLetterMdPreview] = useState(false);
  const [showCoverLetterTxtPreview, setShowCoverLetterTxtPreview] = useState(false);

  // Content states
  const [previewContent, setPreviewContent] = useState('');
  const [summaryContent, setSummaryContent] = useState('');
  const [coverLetterPdfDataUrl, setCoverLetterPdfDataUrl] = useState<string | null>(null);
  const [coverLetterTextContent, setCoverLetterTextContent] = useState('');

  // Loading states
  const [isLoadingPreview, setIsLoadingPreview] = useState(false);
  const [isLoadingSummary, setIsLoadingSummary] = useState(false);
  const [isGeneratingCoverLetterPdf, setIsGeneratingCoverLetterPdf] = useState(false);
  const [isGeneratingCoverLetterMd, setIsGeneratingCoverLetterMd] = useState(false);
  const [isGeneratingCoverLetterTxt, setIsGeneratingCoverLetterTxt] = useState(false);

  const contactButtonRef = useRef<HTMLAnchorElement>(null);

  // Get the theme context
  const { refreshTheme } = useServerTheme();

  // Function to handle theme refresh
  const handleRefreshTheme = async () => {
    try {
      HesseLogger.summary.start('Refreshing theme');
      await refreshTheme();
      DanteLogger.success.ux('Theme refreshed successfully');
    } catch (error) {
      DanteLogger.error.runtime(`Error refreshing theme: ${error}`);
      console.error('Error refreshing theme:', error);
    }
  };

  const handleAction = (action: string, e: React.MouseEvent) => {
    e.preventDefault();

    switch (action) {
      case 'download':
        if (onDownload) onDownload();
        break;
      case 'summary':
        // Show the summary modal
        setIsLoadingSummary(true);

        // Fetch the summary content with proper error handling and cache busting
        const timestamp = new Date().getTime(); // Add timestamp to bust cache
        fetch(`/api/get-summary?t=${timestamp}`)
          .then(response => {
            if (!response.ok) {
              console.error(`API responded with status: ${response.status}`);
              throw new Error(`API responded with status: ${response.status}`);
            }
            return response.json();
          })
          .then(data => {
            if (data.success) {
              console.log('Summary loaded successfully');
              setSummaryContent(data.summary);
              setShowSummaryModal(true);
            } else {
              console.error('API returned error:', data.error);
              throw new Error(data.error || 'Failed to load summary');
            }
          })
          .catch(error => {
            console.error('Error loading summary:', error);

            // Try the analyze-content API as a fallback
            console.log('Attempting to use analyze-content API as fallback...');

            // Add timestamp to bust cache
            const fallbackTimestamp = new Date().getTime();
            fetch(`/api/analyze-content?t=${fallbackTimestamp}`, {
              method: 'POST',
              headers: {
                'Content-Type': 'application/json',
              },
              body: JSON.stringify({
                filePath: '/extracted/resume_content.md',
                forceRefresh: true // Force refresh to ensure fresh content
              }),
            })
              .then(response => {
                if (!response.ok) {
                  throw new Error(`Fallback API responded with status: ${response.status}`);
                }
                return response.json();
              })
              .then(data => {
                if (data.success && data.analysis) {
                  console.log('Successfully loaded summary from fallback API');

                  // Convert the analysis to markdown format
                  const analysis = data.analysis;
                  const markdown = `# P. Brady Georgen - Summary

## Professional Summary

${analysis.summary}

## Key Skills

${analysis.keySkills.map((skill: string) => `- ${skill}`).join('\n')}

## Experience

${analysis.yearsOfExperience}

## Education

${analysis.educationLevel}

## Career Highlights

${analysis.careerHighlights.map((highlight: string) => `- ${highlight}`).join('\n')}

## Industry Experience

${analysis.industryExperience.map((industry: string) => `- ${industry}`).join('\n')}

## Recommendations

${analysis.recommendations.map((rec: string) => `- ${rec}`).join('\n')}
`;

                  setSummaryContent(markdown);
                  setShowSummaryModal(true);
                } else {
                  throw new Error(data.error || 'Failed to load summary from fallback API');
                }
              })
              .catch(fallbackError => {
                console.error('Error with fallback API:', fallbackError);

                // Final fallback to the original behavior
                if (onViewSummary) {
                  onViewSummary();
                } else {
                  // Scroll to summary section if no handler provided
                  const summaryElement = document.querySelector('#summary-section');
                  if (summaryElement) {
                    summaryElement.scrollIntoView({ behavior: 'smooth' });
                  }
                }
              });
          })
          .finally(() => {
            setIsLoadingSummary(false);
          });
        break;
      case 'contact':
        if (onContact) {
          // Call the contact handler
          onContact();

          // Remove focus from the button after a short delay
          // This allows the email client to open before removing focus
          setTimeout(() => {
            if (contactButtonRef.current) {
              contactButtonRef.current.blur();
            }
          }, 100);
        } else {
          // Scroll to contact section if no handler provided
          const contactElement = document.querySelector('#contact-section');
          if (contactElement) {
            contactElement.scrollIntoView({ behavior: 'smooth' });
          }
        }
        break;
      case 'upload':
        if (onUpload) onUpload();
        break;
      case 'refresh':
        if (onRefresh) onRefresh();
        else handleRefreshTheme();
        break;
      default:
        break;
    }
  };

  // Function to handle markdown download
  const handleMarkdownDownload = () => {
    // Create and download the file
    const blob = new Blob([previewContent], { type: 'text/markdown' });
    const url = URL.createObjectURL(blob);
    const a = document.createElement('a');
    a.href = url;
    a.download = `${fileName}.md`;
    document.body.appendChild(a);
    a.click();
    document.body.removeChild(a);
    URL.revokeObjectURL(url);
  };

  // Function to handle text download
  const handleTextDownload = () => {
    // Create and download the file
    const blob = new Blob([previewContent], { type: 'text/plain' });
    const url = URL.createObjectURL(blob);
    const a = document.createElement('a');
    a.href = url;
    a.download = `${fileName}.txt`;
    document.body.appendChild(a);
    a.click();
    document.body.removeChild(a);
    URL.revokeObjectURL(url);
  };

  // Function to handle PDF download
  const handlePdfDownload = () => {
    // Create a link to the PDF file and trigger download
    const a = document.createElement('a');
    a.href = `/default_resume.pdf?v=${Date.now()}`;
    a.download = `${fileName}.pdf`;
    document.body.appendChild(a);
    a.click();
    document.body.removeChild(a);
    DanteLogger.success.ux(`Downloaded ${fileName}.pdf`);
  };

  // Cover Letter download handlers

  // Function to handle Cover Letter PDF preview
  const handleCoverLetterPdfPreview = async () => {
    try {
      setIsGeneratingCoverLetterPdf(true);
      HesseLogger.summary.start('Generating Cover Letter PDF preview');

      // If we already have the summary content, use it
      if (summaryContent) {
<<<<<<< HEAD
        // Generate PDF data URL
        const dataUrl = await DownloadService.generatePdfDataUrl(summaryContent, {
          title: `${useServerTheme().name || 'Professional'} - Cover Letter`,
          fileName: 'cover_letter.pdf',
          headerText: `${useServerTheme().name || 'Professional'} - Cover Letter`,
=======
        // Define consistent options for both preview and download
        const pdfOptions = {
          title: 'P. Brady Georgen - Cover Letter',
          fileName: 'pbradygeorgen_cover_letter.pdf',
          headerText: 'P. Brady Georgen - Cover Letter',
>>>>>>> 37953b9a
          footerText: 'Generated with Salinger Design',
          pageSize: 'letter' as 'letter', // Explicitly type as literal 'letter'
          margins: { top: 8, right: 8, bottom: 8, left: 8 }
        };

        // Generate PDF data URL
        const dataUrl = await DownloadService.generatePdfDataUrl(summaryContent, pdfOptions);

        // Store the data URL and options for later use in download
        setCoverLetterPdfDataUrl(dataUrl);

        // Show the preview modal
        setShowCoverLetterPdfPreview(true);
        DanteLogger.success.ux('Opened Cover Letter PDF preview');
      } else {
        // If we don't have the content yet, show the summary modal first
        alert('Please open the Cover Letter first to generate content.');
        setShowSummaryModal(true);
      }
    } catch (error) {
      console.error('Error generating Cover Letter PDF preview:', error);
      DanteLogger.error.runtime(`Error showing Cover Letter PDF preview: ${error}`);
      alert('There was an error generating the PDF preview. Please try again.');
    } finally {
      setIsGeneratingCoverLetterPdf(false);
    }
  };

  // Function to handle Cover Letter PDF download
  const handleCoverLetterPdfDownload = async () => {
    try {
      setIsGeneratingCoverLetterPdf(true);

      // If we already have a data URL, use it
      if (coverLetterPdfDataUrl) {
        await DownloadService.downloadPdf('', 'cover_letter', {
          dataUrl: coverLetterPdfDataUrl
        });
      }
      // If we have content but no data URL
      else if (summaryContent) {
<<<<<<< HEAD
        await DownloadService.downloadPdf(summaryContent, 'cover_letter', {
          title: `${useServerTheme().name || 'Professional'} - Cover Letter`,
          headerText: `${useServerTheme().name || 'Professional'} - Cover Letter`,
=======
        // Define consistent options for both preview and download - same as in preview function
        const pdfOptions = {
          title: 'P. Brady Georgen - Cover Letter',
          fileName: 'pbradygeorgen_cover_letter.pdf',
          headerText: 'P. Brady Georgen - Cover Letter',
>>>>>>> 37953b9a
          footerText: 'Generated with Salinger Design',
          pageSize: 'letter' as 'letter', // Explicitly type as literal 'letter'
          margins: { top: 8, right: 8, bottom: 8, left: 8 }
        };

        // First generate the data URL to ensure consistency with preview
        const dataUrl = await DownloadService.generatePdfDataUrl(summaryContent, pdfOptions);

        // Then download using the data URL
        await DownloadService.downloadPdf('', 'pbradygeorgen_cover_letter', {
          dataUrl: dataUrl
        });
      }
      // If we don't have content yet
      else {
        alert('Please open the Cover Letter first to generate content.');
        setShowSummaryModal(true);
        return;
      }

      DanteLogger.success.ux('Downloaded Cover Letter PDF');
    } catch (error) {
      console.error('Error downloading Cover Letter PDF:', error);
      DanteLogger.error.runtime(`Error downloading Cover Letter PDF: ${error}`);
      alert('There was an error downloading the PDF. Please try again.');
    } finally {
      setIsGeneratingCoverLetterPdf(false);
    }
  };

  // Function to handle Cover Letter Markdown preview
  const handleCoverLetterMarkdownPreview = () => {
    try {
      setIsGeneratingCoverLetterMd(true);

      // If we have content, show the preview
      if (summaryContent) {
        setCoverLetterTextContent(summaryContent);
        setShowCoverLetterMdPreview(true);
        DanteLogger.success.ux('Opened Cover Letter Markdown preview');
      } else {
        // If we don't have content yet, show the summary modal first
        alert('Please open the Cover Letter first to generate content.');
        setShowSummaryModal(true);
      }
    } catch (error) {
      console.error('Error showing Cover Letter Markdown preview:', error);
      DanteLogger.error.runtime(`Error showing Cover Letter Markdown preview: ${error}`);
      alert('There was an error generating the preview. Please try again.');
    } finally {
      setIsGeneratingCoverLetterMd(false);
    }
  };

  // Function to handle Cover Letter Markdown download
  const handleCoverLetterMarkdownDownload = async () => {
    try {
      setIsGeneratingCoverLetterMd(true);

      // If we have content, download it
      if (summaryContent) {
        await DownloadService.downloadMarkdown(summaryContent, 'cover_letter');
        DanteLogger.success.ux('Downloaded Cover Letter Markdown');
      } else {
        // If we don't have content yet, show the summary modal first
        alert('Please open the Cover Letter first to generate content.');
        setShowSummaryModal(true);
      }
    } catch (error) {
      console.error('Error downloading Cover Letter Markdown:', error);
      DanteLogger.error.runtime(`Error downloading Cover Letter Markdown: ${error}`);
      alert('There was an error downloading the file. Please try again.');
    } finally {
      setIsGeneratingCoverLetterMd(false);
    }
  };

  // Function to handle Cover Letter Text preview
  const handleCoverLetterTextPreview = () => {
    try {
      setIsGeneratingCoverLetterTxt(true);

      // If we have content, convert to plain text and show the preview
      if (summaryContent) {
        const plainText = DownloadService.convertMarkdownToText(summaryContent);
        setCoverLetterTextContent(plainText);
        setShowCoverLetterTxtPreview(true);
        DanteLogger.success.ux('Opened Cover Letter Text preview');
      } else {
        // If we don't have content yet, show the summary modal first
        alert('Please open the Cover Letter first to generate content.');
        setShowSummaryModal(true);
      }
    } catch (error) {
      console.error('Error showing Cover Letter Text preview:', error);
      DanteLogger.error.runtime(`Error showing Cover Letter Text preview: ${error}`);
      alert('There was an error generating the preview. Please try again.');
    } finally {
      setIsGeneratingCoverLetterTxt(false);
    }
  };

  // Function to handle Cover Letter Text download
  const handleCoverLetterTextDownload = async () => {
    try {
      setIsGeneratingCoverLetterTxt(true);

      // If we have content, convert to plain text and download
      if (summaryContent) {
        const plainText = DownloadService.convertMarkdownToText(summaryContent);
        await DownloadService.downloadText(plainText, 'cover_letter');
        DanteLogger.success.ux('Downloaded Cover Letter Text');
      } else {
        // If we don't have content yet, show the summary modal first
        alert('Please open the Cover Letter first to generate content.');
        setShowSummaryModal(true);
      }
    } catch (error) {
      console.error('Error downloading Cover Letter Text:', error);
      DanteLogger.error.runtime(`Error downloading Cover Letter Text: ${error}`);
      alert('There was an error downloading the file. Please try again.');
    } finally {
      setIsGeneratingCoverLetterTxt(false);
    }
  };

  return (
    <>
      <header className={styles.salingerHeader}>
        <div className={styles.headerLeft}>
          <h1 className={styles.siteTitle}>{useServerTheme().name || 'Professional Resume'}</h1>
          <a
            href="#"
            className={styles.summaryLink}
            onClick={(e) => handleAction('summary', e)}
            aria-label="View Summary"
          >
            {isLoadingSummary ? (
              <>
                <svg className={`${styles.loadingSpinner} ${styles.actionIcon}`} xmlns="http://www.w3.org/2000/svg" fill="none" viewBox="0 0 24 24">
                  <circle className="opacity-25" cx="12" cy="12" r="10" stroke="currentColor" strokeWidth="4"></circle>
                  <path className="opacity-75" fill="currentColor" d="M4 12a8 8 0 018-8V0C5.373 0 0 5.373 0 12h4zm2 5.291A7.962 7.962 0 014 12H0c0 3.042 1.135 5.824 3 7.938l3-2.647z"></path>
                </svg>
                Loading...
              </>
            ) : (
              <>
                <svg xmlns="http://www.w3.org/2000/svg" className={styles.actionIcon} viewBox="0 0 24 24" fill="none" stroke="currentColor" strokeWidth="2" strokeLinecap="round" strokeLinejoin="round">
                  <path d="M14 2H6a2 2 0 0 0-2 2v16a2 2 0 0 0 2 2h12a2 2 0 0 0 2-2V8z"></path>
                  <polyline points="14 2 14 8 20 8"></polyline>
                  <line x1="16" y1="13" x2="8" y2="13"></line>
                  <line x1="16" y1="17" x2="8" y2="17"></line>
                  <polyline points="10 9 9 9 8 9"></polyline>
                </svg>
                Cover Letter
              </>
            )}
          </a>
        </div>

        <nav className={styles.headerActions}>
        <div className={styles.downloadContainer}>
          <a
            href="#"
            className={styles.actionLink}
            onClick={(e) => e.preventDefault()} // Prevent default to allow dropdown to work
            aria-label="Download Resume"
            aria-haspopup="true"
          >
            <svg xmlns="http://www.w3.org/2000/svg" className={styles.actionIcon} viewBox="0 0 24 24" fill="none" stroke="currentColor" strokeWidth="2" strokeLinecap="round" strokeLinejoin="round">
              <path d="M21 15v4a2 2 0 0 1-2 2H5a2 2 0 0 1-2-2v-4"></path>
              <polyline points="7 10 12 15 17 10"></polyline>
              <line x1="12" y1="15" x2="12" y2="3"></line>
            </svg>
            Download Resume
          </a>

          {/* Dropdown menu with Salinger-inspired styling */}
          <div className={styles.downloadMenu}>
            <div className={styles.downloadOptionGroup}>
              <a
                href="#"
                onClick={(e) => {
                  e.preventDefault();
                  setShowPdfPreview(true);
                }}
                className={styles.previewButton}
              >
                <svg xmlns="http://www.w3.org/2000/svg" className={styles.previewIcon} viewBox="0 0 24 24" fill="none" stroke="currentColor" strokeWidth="2" strokeLinecap="round" strokeLinejoin="round">
                  <path d="M1 12s4-8 11-8 11 8 11 8-4 8-11 8-11-8-11-8z"></path>
                  <circle cx="12" cy="12" r="3"></circle>
                </svg>
                Preview
              </a>
              <a
                href="#"
                onClick={(e) => {
                  e.preventDefault();
                  setIsLoadingPdf(true);

                  try {
                    handlePdfDownload();
                  } catch (error) {
                    console.error('Error downloading PDF:', error);
                    alert('Failed to download PDF. Please try again.');
                  } finally {
                    setIsLoadingPdf(false);
                  }
                }}
                className={styles.downloadOption}
              >
                {isLoadingPdf ? (
                  <span className={styles.loadingText}>
                    <svg className="animate-spin -ml-1 mr-2 h-4 w-4 inline" xmlns="http://www.w3.org/2000/svg" fill="none" viewBox="0 0 24 24">
                      <circle className="opacity-25" cx="12" cy="12" r="10" stroke="currentColor" strokeWidth="4"></circle>
                      <path className="opacity-75" fill="currentColor" d="M4 12a8 8 0 018-8V0C5.373 0 0 5.373 0 12h4zm2 5.291A7.962 7.962 0 014 12H0c0 3.042 1.135 5.824 3 7.938l3-2.647z"></path>
                    </svg>
                    Downloading...
                  </span>
                ) : (
                  <>
                    <svg xmlns="http://www.w3.org/2000/svg" className={styles.downloadIcon} viewBox="0 0 24 24" fill="none" stroke="currentColor" strokeWidth="2" strokeLinecap="round" strokeLinejoin="round">
                      <path d="M21 15v4a2 2 0 0 1-2 2H5a2 2 0 0 1-2-2v-4"></path>
                      <polyline points="7 10 12 15 17 10"></polyline>
                      <line x1="12" y1="15" x2="12" y2="3"></line>
                    </svg>
                    PDF Format
                  </>
                )}
              </a>
            </div>
            <div className={styles.downloadOptionGroup}>
              <a
                href="#"
                onClick={async (e) => {
                  e.preventDefault();
                  setIsLoadingPreview(true);
                  setShowMdPreview(false); // Reset preview state

                  try {
                    // Call our server-side API to format the content
                    const apiResponse = await fetch('/api/format-content', {
                      method: 'POST',
                      headers: {
                        'Content-Type': 'application/json',
                      },
                      body: JSON.stringify({
                        filePath: '/extracted/resume_content.md',
                        format: 'markdown'
                      }),
                    });

                    if (!apiResponse.ok) {
                      throw new Error(`API responded with status: ${apiResponse.status}`);
                    }

                    const result = await apiResponse.json();

                    if (!result.success) {
                      throw new Error(result.error || 'Unknown error');
                    }

                    // Set the preview content and show the preview modal
                    setPreviewContent(result.formattedContent);
                    setShowMdPreview(true);
                  } catch (error) {
                    console.error('Error generating markdown preview:', error);
                    alert('Failed to generate markdown preview. Please try again.');
                  } finally {
                    setIsLoadingPreview(false);
                  }
                }}
                className={styles.previewButton}
              >
                <svg xmlns="http://www.w3.org/2000/svg" className={styles.previewIcon} viewBox="0 0 24 24" fill="none" stroke="currentColor" strokeWidth="2" strokeLinecap="round" strokeLinejoin="round">
                  <path d="M1 12s4-8 11-8 11 8 11 8-4 8-11 8-11-8-11-8z"></path>
                  <circle cx="12" cy="12" r="3"></circle>
                </svg>
                Preview
              </a>
              <a
                href="#"
                onClick={async (e) => {
                  e.preventDefault();
                  setIsLoadingMd(true);

                  try {
                    // Call our server-side API to format the content
                    const apiResponse = await fetch('/api/format-content', {
                      method: 'POST',
                      headers: {
                        'Content-Type': 'application/json',
                      },
                      body: JSON.stringify({
                        filePath: '/extracted/resume_content.md',
                        format: 'markdown'
                      }),
                    });

                    if (!apiResponse.ok) {
                      throw new Error(`API responded with status: ${apiResponse.status}`);
                    }

                    const result = await apiResponse.json();

                    if (!result.success) {
                      throw new Error(result.error || 'Unknown error');
                    }

                    // Log the detected content type
                    console.log(`Content type detected: ${result.contentType}`);

                    // Create and download the file
                    const blob = new Blob([result.formattedContent], { type: 'text/markdown' });
                    const url = URL.createObjectURL(blob);
                    const a = document.createElement('a');
                    a.href = url;
                    a.download = `${fileName}.md`;
                    document.body.appendChild(a);
                    a.click();
                    document.body.removeChild(a);
                    URL.revokeObjectURL(url);
                  } catch (error) {
                    console.error('Error generating markdown:', error);
                    alert('Failed to generate markdown. Please try again.');
                  } finally {
                    setIsLoadingMd(false);
                  }
                }}
                className={styles.downloadOption}
              >
                {isLoadingMd ? (
                  <span className={styles.loadingText}>
                    <svg className="animate-spin -ml-1 mr-2 h-4 w-4 inline" xmlns="http://www.w3.org/2000/svg" fill="none" viewBox="0 0 24 24">
                      <circle className="opacity-25" cx="12" cy="12" r="10" stroke="currentColor" strokeWidth="4"></circle>
                      <path className="opacity-75" fill="currentColor" d="M4 12a8 8 0 018-8V0C5.373 0 0 5.373 0 12h4zm2 5.291A7.962 7.962 0 014 12H0c0 3.042 1.135 5.824 3 7.938l3-2.647z"></path>
                    </svg>
                    Generating...
                  </span>
                ) : (
                  <>
                    <svg xmlns="http://www.w3.org/2000/svg" className={styles.downloadIcon} viewBox="0 0 24 24" fill="none" stroke="currentColor" strokeWidth="2" strokeLinecap="round" strokeLinejoin="round">
                      <path d="M21 15v4a2 2 0 0 1-2 2H5a2 2 0 0 1-2-2v-4"></path>
                      <polyline points="7 10 12 15 17 10"></polyline>
                      <line x1="12" y1="15" x2="12" y2="3"></line>
                    </svg>
                    Markdown Format
                  </>
                )}
              </a>
            </div>
            <div className={styles.downloadOptionGroup}>
              <a
                href="#"
                onClick={async (e) => {
                  e.preventDefault();
                  setIsLoadingPreview(true);
                  setShowTxtPreview(false); // Reset preview state

                  try {
                    // Call our server-side API to format the content
                    const apiResponse = await fetch('/api/format-content', {
                      method: 'POST',
                      headers: {
                        'Content-Type': 'application/json',
                      },
                      body: JSON.stringify({
                        filePath: '/extracted/resume_content.md',
                        format: 'text'
                      }),
                    });

                    if (!apiResponse.ok) {
                      throw new Error(`API responded with status: ${apiResponse.status}`);
                    }

                    const result = await apiResponse.json();

                    if (!result.success) {
                      throw new Error(result.error || 'Unknown error');
                    }

                    // Set the preview content and show the preview modal
                    setPreviewContent(result.formattedContent);
                    setShowTxtPreview(true);
                  } catch (error) {
                    console.error('Error generating text preview:', error);
                    alert('Failed to generate text preview. Please try again.');
                  } finally {
                    setIsLoadingPreview(false);
                  }
                }}
                className={styles.previewButton}
              >
                <svg xmlns="http://www.w3.org/2000/svg" className={styles.previewIcon} viewBox="0 0 24 24" fill="none" stroke="currentColor" strokeWidth="2" strokeLinecap="round" strokeLinejoin="round">
                  <path d="M1 12s4-8 11-8 11 8 11 8-4 8-11 8-11-8-11-8z"></path>
                  <circle cx="12" cy="12" r="3"></circle>
                </svg>
                Preview
              </a>
              <a
                href="#"
                onClick={async (e) => {
                  e.preventDefault();
                  setIsLoadingTxt(true);

                  try {
                    // Call our server-side API to format the content
                    const apiResponse = await fetch('/api/format-content', {
                      method: 'POST',
                      headers: {
                        'Content-Type': 'application/json',
                      },
                      body: JSON.stringify({
                        filePath: '/extracted/resume_content.md',
                        format: 'text'
                      }),
                    });

                    if (!apiResponse.ok) {
                      throw new Error(`API responded with status: ${apiResponse.status}`);
                    }

                    const result = await apiResponse.json();

                    if (!result.success) {
                      throw new Error(result.error || 'Unknown error');
                    }

                    // Log the detected content type
                    console.log(`Content type detected: ${result.contentType}`);

                    // Create and download the file
                    const blob = new Blob([result.formattedContent], { type: 'text/plain' });
                    const url = URL.createObjectURL(blob);
                    const a = document.createElement('a');
                    a.href = url;
                    a.download = `${fileName}.txt`;
                    document.body.appendChild(a);
                    a.click();
                    document.body.removeChild(a);
                    URL.revokeObjectURL(url);
                  } catch (error) {
                    console.error('Error generating text format:', error);
                    alert('Failed to generate text format. Please try again.');
                  } finally {
                    setIsLoadingTxt(false);
                  }
                }}
                className={styles.downloadOption}
              >
                {isLoadingTxt ? (
                  <span className={styles.loadingText}>
                    <svg className="animate-spin -ml-1 mr-2 h-4 w-4 inline" xmlns="http://www.w3.org/2000/svg" fill="none" viewBox="0 0 24 24">
                      <circle className="opacity-25" cx="12" cy="12" r="10" stroke="currentColor" strokeWidth="4"></circle>
                      <path className="opacity-75" fill="currentColor" d="M4 12a8 8 0 018-8V0C5.373 0 0 5.373 0 12h4zm2 5.291A7.962 7.962 0 014 12H0c0 3.042 1.135 5.824 3 7.938l3-2.647z"></path>
                    </svg>
                    Generating...
                  </span>
                ) : (
                  <>
                    <svg xmlns="http://www.w3.org/2000/svg" className={styles.downloadIcon} viewBox="0 0 24 24" fill="none" stroke="currentColor" strokeWidth="2" strokeLinecap="round" strokeLinejoin="round">
                      <path d="M21 15v4a2 2 0 0 1-2 2H5a2 2 0 0 1-2-2v-4"></path>
                      <polyline points="7 10 12 15 17 10"></polyline>
                      <line x1="12" y1="15" x2="12" y2="3"></line>
                    </svg>
                    Text Format
                  </>
                )}
              </a>
            </div>

          </div>
        </div>
        <span className={styles.actionSeparator}>•</span>
        <a
          ref={contactButtonRef}
          href="#"
          className={styles.actionLink}
          onClick={(e) => handleAction('contact', e)}
          aria-label="Contact"
        >
          <svg xmlns="http://www.w3.org/2000/svg" className={styles.actionIcon} viewBox="0 0 24 24" fill="none" stroke="currentColor" strokeWidth="2" strokeLinecap="round" strokeLinejoin="round">
            <path d="M4 4h16c1.1 0 2 .9 2 2v12c0 1.1-.9 2-2 2H4c-1.1 0-2-.9-2-2V6c0-1.1.9-2 2-2z"></path>
            <polyline points="22,6 12,13 2,6"></polyline>
          </svg>
          Contact
        </a>
        <span className={styles.actionSeparator}>•</span>
        <a
          href="#"
          className={styles.actionLink}
          onClick={(e) => handleAction('refresh', e)}
          aria-label="Refresh Theme"
        >
          <svg xmlns="http://www.w3.org/2000/svg" className={styles.actionIcon} viewBox="0 0 24 24" fill="none" stroke="currentColor" strokeWidth="2" strokeLinecap="round" strokeLinejoin="round">
            <path d="M23 4v6h-6"></path>
            <path d="M1 20v-6h6"></path>
            <path d="M3.51 9a9 9 0 0 1 14.85-3.36L23 10"></path>
            <path d="M20.49 15a9 9 0 0 1-14.85 3.36L1 14"></path>
          </svg>
          Refresh Theme
        </a>
        {/* Upload PDF feature temporarily disabled
        <span className={styles.actionSeparator}>•</span>
        <a
          href="#"
          className={styles.actionLink}
          onClick={(e) => handleAction('upload', e)}
          aria-label="Upload PDF"
        >
          <svg xmlns="http://www.w3.org/2000/svg" className={styles.actionIcon} viewBox="0 0 24 24" fill="none" stroke="currentColor" strokeWidth="2" strokeLinecap="round" strokeLinejoin="round">
            <path d="M21 15v4a2 2 0 0 1-2 2H5a2 2 0 0 1-2-2v-4"></path>
            <polyline points="17 8 12 3 7 8"></polyline>
            <line x1="12" y1="3" x2="12" y2="15"></line>
          </svg>
          Upload PDF
        </a>
        */}

      </nav>
    </header>

    {/* Markdown Preview Modal */}
    <PreviewModal
      isOpen={showMdPreview}
      onClose={() => setShowMdPreview(false)}
      content={previewContent}
      format="markdown"
      fileName={fileName}
      onDownload={handleMarkdownDownload}
      position="right"
    />

    {/* Text Preview Modal */}
    <PreviewModal
      isOpen={showTxtPreview}
      onClose={() => setShowTxtPreview(false)}
      content={previewContent}
      format="text"
      fileName={fileName}
      onDownload={handleTextDownload}
      position="right"
    />

    {/* PDF Preview Modal */}
    <PreviewModal
      isOpen={showPdfPreview}
      onClose={() => setShowPdfPreview(false)}
      content=""
      format="pdf"
      fileName={fileName}
      onDownload={handlePdfDownload}
      position="right"
      pdfSource="/default_resume.pdf" // Explicitly set to resume PDF
    />

    {/* Summary Modal - Using the new dark-themed SummaryModal */}
    <SummaryModal
      isOpen={showSummaryModal}
      onClose={() => setShowSummaryModal(false)}
      content={summaryContent}
      isLoading={isLoadingSummary}
      position="left"

      // Pass the Cover Letter download handlers
      onPdfPreview={handleCoverLetterPdfPreview}
      onPdfDownload={handleCoverLetterPdfDownload}
      onMarkdownPreview={handleCoverLetterMarkdownPreview}
      onMarkdownDownload={handleCoverLetterMarkdownDownload}
      onTextPreview={handleCoverLetterTextPreview}
      onTextDownload={handleCoverLetterTextDownload}
    />

    {/* Cover Letter Preview Modals */}
    {/* PDF Preview Modal */}
    <PreviewModal
      isOpen={showCoverLetterPdfPreview}
      onClose={() => setShowCoverLetterPdfPreview(false)}
      content=""
      format="pdf"
      fileName="cover_letter"
      onDownload={handleCoverLetterPdfDownload}
      onDownloadWithDataUrl={(dataUrl) => DownloadService.downloadPdf('', 'cover_letter', { dataUrl })}
      position="right"
      pdfDataUrl={coverLetterPdfDataUrl || undefined}
    />

    {/* Markdown Preview Modal */}
    <PreviewModal
      isOpen={showCoverLetterMdPreview}
      onClose={() => setShowCoverLetterMdPreview(false)}
      content={coverLetterTextContent}
      format="markdown"
      fileName="cover_letter"
      onDownload={handleCoverLetterMarkdownDownload}
      position="right"
    />

    {/* Text Preview Modal */}
    <PreviewModal
      isOpen={showCoverLetterTxtPreview}
      onClose={() => setShowCoverLetterTxtPreview(false)}
      content={coverLetterTextContent}
      format="text"
      fileName="cover_letter"
      onDownload={handleCoverLetterTextDownload}
      position="right"
    />
    </>
  );
};

export default SalingerHeader;<|MERGE_RESOLUTION|>--- conflicted
+++ resolved
@@ -269,19 +269,11 @@
 
       // If we already have the summary content, use it
       if (summaryContent) {
-<<<<<<< HEAD
-        // Generate PDF data URL
-        const dataUrl = await DownloadService.generatePdfDataUrl(summaryContent, {
+        // Define consistent options for both preview and download
+        const pdfOptions = {
           title: `${useServerTheme().name || 'Professional'} - Cover Letter`,
           fileName: 'cover_letter.pdf',
           headerText: `${useServerTheme().name || 'Professional'} - Cover Letter`,
-=======
-        // Define consistent options for both preview and download
-        const pdfOptions = {
-          title: 'P. Brady Georgen - Cover Letter',
-          fileName: 'pbradygeorgen_cover_letter.pdf',
-          headerText: 'P. Brady Georgen - Cover Letter',
->>>>>>> 37953b9a
           footerText: 'Generated with Salinger Design',
           pageSize: 'letter' as 'letter', // Explicitly type as literal 'letter'
           margins: { top: 8, right: 8, bottom: 8, left: 8 }
@@ -323,17 +315,11 @@
       }
       // If we have content but no data URL
       else if (summaryContent) {
-<<<<<<< HEAD
-        await DownloadService.downloadPdf(summaryContent, 'cover_letter', {
-          title: `${useServerTheme().name || 'Professional'} - Cover Letter`,
-          headerText: `${useServerTheme().name || 'Professional'} - Cover Letter`,
-=======
         // Define consistent options for both preview and download - same as in preview function
         const pdfOptions = {
-          title: 'P. Brady Georgen - Cover Letter',
-          fileName: 'pbradygeorgen_cover_letter.pdf',
-          headerText: 'P. Brady Georgen - Cover Letter',
->>>>>>> 37953b9a
+          title: `${useServerTheme().name || 'Professional'} - Cover Letter`,
+          fileName: 'cover_letter.pdf',
+          headerText: `${useServerTheme().name || 'Professional'} - Cover Letter`,
           footerText: 'Generated with Salinger Design',
           pageSize: 'letter' as 'letter', // Explicitly type as literal 'letter'
           margins: { top: 8, right: 8, bottom: 8, left: 8 }
@@ -343,7 +329,7 @@
         const dataUrl = await DownloadService.generatePdfDataUrl(summaryContent, pdfOptions);
 
         // Then download using the data URL
-        await DownloadService.downloadPdf('', 'pbradygeorgen_cover_letter', {
+        await DownloadService.downloadPdf('', 'cover_letter', {
           dataUrl: dataUrl
         });
       }
